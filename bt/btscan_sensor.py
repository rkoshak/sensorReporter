# Copyright 2020 Richard Koshak
#
# Licensed under the Apache License, Version 2.0 (the "License");
# you may not use this file except in compliance with the License.
# You may obtain a copy of the License at
#
#     http://www.apache.org/licenses/LICENSE-2.0
#
# Unless required by applicable law or agreed to in writing, software
# distributed under the License is distributed on an "AS IS" BASIS,
# WITHOUT WARRANTIES OR CONDITIONS OF ANY KIND, either express or implied.
# See the License for the specific language governing permissions and
# limitations under the License.
import struct
import traceback
import bluetooth
import bluetooth._bluetooth as bt
from core.sensor import Sensor

class SimpleBtSensor(Sensor):

    def __init__(self, publishers, params):
        super().__init__(publishers, params)

        self.address = params("Address")
        self.destination = params("Destination")
        if self.poll <= 25:
            raise ValueError("Poll must be less than 25")

        self.log.info("Configured simple BT sensor for %s, publishing to %s", self.address, self.destination)
        self.state  = None

    def check_state(self):
        result = bluetooth.lookup_name(self.address, timeout=25)
        self.log.debug("Scanned for %s, result = %s", self.address, result)
        value = "OFF" if result is None else "ON"
        if value != self.state:
            self.state = value
            self.publish_state()

    def publish_state(self):
        self._send(self.state, self.destination)

class BtRssiSensor(Sensor):

    def __init__(self, publishers, params):
        super().__init__(publishers, params)

        self.address = params("Address")
        self.destination = params("Destination")
        self.max_count = int(params("Max"))
        self.max_near = int(params("Near"))
        self.max_far = int(params("Far"))

        # Default the state to OFF/far away.
        self.state = "OFF"
        self.near_count = 0
        self.far_count = 0

        if self.poll <= 10:
            raise ValueError("Poll must be greater than 10 seconds.")

    def read_inquiry_mode(self, sock):
        self.log.debug("Saving the old filter")
        # Save the current filter
        old_filter = sock.getsockopt(bt.SOL_HCI, bt.HCI_FILTER, 14)

        self.log.debug("Creating filter for reading inquiry")
        # Setup the filter to receive only events related to the
        # read_inquirey_mode command.
        flt = bt.hci_filter_new()
        opcode = bt.cmd_opcode_pack(bt.OGF_HOST_CTL, bt.OCF_READ_INQUIRY_MODE)
        bt.hci_filter_set_ptype(flt, bt.HCI_EVENT_PKT)
        bt.hci_filter_set_event(flt, bt.EVT_CMD_COMPLETE)
        bt.hci_filter_set_opcode(flt, opcode)
        sock.setsockopt(bt.SOL_HCI, bt.HCI_FILTER, flt)

        self.log.debug("Reading the mode")
        # First read the current inquirey mode.
        bt.hci_send_cmd(sock, bt.OGF_HOST_CTL, bt.OCF_READ_INQUIRY_MODE)

        pkt = sock.recv(255)
        status, mode = struct.unpack("xxxxxxBB", pkt)

        self.log.debug("Restoring the old filter")
        # Restore the old filter
        sock.setsockopt(bt.SOL_HCI, bt.HCI_FILTER, old_filter)

        return mode

    def write_inquiry_mode(self, sock, mode):
        old_filter = sock.getsockopt(bt.SOL_HCI, bt.HCI_FILTER, 14)

        # Setup socket filter to receive only events related to the
        # write_inquire_mode command
        flt = bt.hci_filter_new()
        opcode = bt.cmd_opcode_pack(bt.OGF_HOST_CTL, bt.OCF_WRITE_INQUIRY_MODE)
        bt.hci_filter_set_ptype(flt, bt.HCI_EVENT_PKT)
        bt.hci_filter_set_event(flt, bt.EVT_CMD_COMPLETE)
        bt.hci_filter_set_opcode(flt, opcode)
        sock.setsockopt(bt.SOL_HCI, bt.HCI_FILTER, flt)

        # Send the command
        bt.hci_send_cmd(sock, bt.OGF_HOST_CTL, bt.OCF_WRITE_INQUIRY_MODE,
                        struct.pack("B", mode))

        pkt = sock.recv(255)
        status = struct.unpack("xxxxxxB", pkt)[0]

        # Restore the old filter
        sock.setsockopt(bt.SOL_HCI, bt.HCI_FILTER, old_filter)

        return 0 if status else -1

    def device_inquiry_with_rssi(self, sock):
        # save the old filter
        old_filter = sock.getsockopt(bt.SOL_HCI, bt.HCI_FILTER, 14)

        # Perform a device inquiry on bluetooth device. The inquiry should last
        # 8 * 1.28 = 10.24 seconds before the inquiry is performed, bluez should
        # flush it's cache of previously discovered devices.
        flt = bt.hci_filter_new()
        bt.hci_filter_all_events(flt)
        bt.hci_filter_set_ptype(flt, bt.HCI_EVENT_PKT)
        sock.setsockopt(bt.SOL_HCI, bt.HCI_FILTER, flt)

        duration = 4
        max_responses = 255
        cmd_pkt = struct.pack("BBBBB", 0x33, 0x8b, 0x9e, duration, max_responses)
        bt.hci_send_cmd(sock, bt.OGF_LINK_CTL, bt.OCF_INQUIRY, cmd_pkt)

        results = []

        while True:
            pkt = sock.recv(255)
            ptype, event, plen = struct.unpack("BBB", pkt[:3])
            self.log.debug("Event: {}".format(event))
            if event == bt.EVT_INQUIRY_RESULT_WITH_RSSI:
                pkt = pkt[3:]
                nrsp = bluetooth.get_byte(pkt[0])
                for i in range(nrsp):
                    addr = bt.ba2str(pkt[1+6*i:1+6*i+6])
                    rssi = bluetooth.byte_to_signed_int(bluetooth.get_byte(pkt[1 + 13 * nrsp + i]))
                    self.log.debug("RSSI %s for %s", rssi, addr)
                    results.append((addr, rssi))
            elif event == bt.EVT_INQUIRY_COMPLETE:
                break
            elif event == bt.EVT_CMD_STATUS:
                status, ncmd, opcode = struct.unpack("BBH", pkt[3:7])
                if status:
                    self.warning("Something went wrong")
                    break
            elif event == bt.EVT_INQUIRY_RESULT:
                pkt = pkt[3:]
                nrsp = bluetooth.get_byte(pkt[0])
                for i in range(nrsp):
                    addr = bt.ba2str(pkt[1+6*1:1+6*i+6])
                    self.log.info("Result without rssi from %s", addr)
                    results.append((addr, -1))
            else:
                self.debug("Unrecognized packet type")

        sock.setsockopt(bt.SOL_HCI, bt.HCI_FILTER, old_filter)
        return results

    def get_rssi(self):
        # Open the HCI socket.
        self.log.debug("Opening the socket")
        try:
<<<<<<< HEAD
            sock = bt.hci_open_dev(0)
            self.log.debug("Opened the socket")
=======
            sock = bt.hci_open_dev()
>>>>>>> 4d95c58e
        except Exception as exc:
            self.log.error("Error accessing bluetooth device: %s\n", exc, traceback.format_exec())
            return

        self.log.info("About to read inquiry mode")
        try:
            mode = self.read_inquiry_mode(sock)
        except Exception as exc:
            self.log.error("Error reading inquiry mode: %s", exc)
            sock.close()
            return

        self.log.debug("Inquiry mode is %s", mode)

        if mode != 1:
            self.log.debug("Writing inquire mode...")
            try:
                result = self.write_inquiry_mode(sock, 1)
            except Exception as exc:
                self.log.error("Error writing inquiry mode: %s", exc)
                return
            if result:
                self.log.error("Error while setting inquiry mode")
            self.log.debug("Result: %s", result)

<<<<<<< HEAD
        results = device_inquiry_with_rssi(sock)
        self.close()

        found = [rssi for rssi in results if rssi[0] == self.Address]

=======
        results = self.device_inquiry_with_rssi(sock)
>>>>>>> 4d95c58e
        self.log.info("Results = %s", results)

        # Return the first one.
        return found[0][1] if found else None

    def check_state(self):
        value = self.state
        rssi = self.get_rssi()

        # Update the near/far counts
        def update_count(amt, cnt):
            rval = cnt + amt
            if rval < 0:
                rval = 0
            elif rval > self.max_count:
                rval = self.max_count
            return rval

        if rssi is None:
            self.far_count = update_count(1, self.far_count)
            self.near_count = update_count(-1, self.near_count)
        elif rssi < -1:
            self.far_count = update_count(-1, self.far_count)
            self.near_count = update_count(1, self.near_count)

        if self.near_count > self.far_count and self.near_count > self.max_near:
            value = "ON"
        elif self.far_count > self.near_count and self.far_count > self.max_far:
            value = "OFF"

        if value != self.state:
            self.state = value
            self.publish_state()

    def publish_state(self):
       self._send(self.state, self.destination)<|MERGE_RESOLUTION|>--- conflicted
+++ resolved
@@ -167,12 +167,8 @@
         # Open the HCI socket.
         self.log.debug("Opening the socket")
         try:
-<<<<<<< HEAD
             sock = bt.hci_open_dev(0)
             self.log.debug("Opened the socket")
-=======
-            sock = bt.hci_open_dev()
->>>>>>> 4d95c58e
         except Exception as exc:
             self.log.error("Error accessing bluetooth device: %s\n", exc, traceback.format_exec())
             return
@@ -198,15 +194,10 @@
                 self.log.error("Error while setting inquiry mode")
             self.log.debug("Result: %s", result)
 
-<<<<<<< HEAD
         results = device_inquiry_with_rssi(sock)
         self.close()
 
         found = [rssi for rssi in results if rssi[0] == self.Address]
-
-=======
-        results = self.device_inquiry_with_rssi(sock)
->>>>>>> 4d95c58e
         self.log.info("Results = %s", results)
 
         # Return the first one.
